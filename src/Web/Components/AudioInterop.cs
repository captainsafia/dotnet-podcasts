﻿using Microsoft.AspNetCore.Components;
using Microsoft.JSInterop;

namespace Podcast.Components;

<<<<<<< HEAD
public sealed class AudioInterop : IAsyncDisposable
=======
public sealed class AudioInterop : IAudioInterop , IAsyncDisposable
>>>>>>> bc367d39
{
    private readonly Lazy<Task<IJSObjectReference>> _moduleTask;

    public AudioInterop(IJSRuntime jsRuntime)
    {
        _moduleTask = new(() => jsRuntime.InvokeAsync<IJSObjectReference>(
           "import", "./_content/Podcast.Components/audioJsInterop.js").AsTask());
    }

    public async Task PlayAsync(ElementReference element)
    {
        var module = await _moduleTask.Value;
        await module.InvokeVoidAsync("play", element);
    }

    public async Task PauseAsync(ElementReference element)
    {
        var module = await _moduleTask.Value;
        await module.InvokeVoidAsync("pause", element);
    }

    public async Task StopAsync(ElementReference element)
    {
        var module = await _moduleTask.Value;
        await module.InvokeVoidAsync("stop", element);
    }

    public async Task SetMutedAsync(ElementReference element, bool value)
    {
        var module = await _moduleTask.Value;
        await module.InvokeVoidAsync("setMuted", element, value);
    }

    public async Task SetVolumeAsync(ElementReference element, int value)
    {
        var module = await _moduleTask.Value;
        await module.InvokeVoidAsync("setVolume", element, value / 100d);
    }

    public async Task SetCurrentTimeAsync(ElementReference element, double value)
    {
        var module = await _moduleTask.Value;
        await module.InvokeVoidAsync("setCurrentTime", element, value);
    }

    public async Task SetPlaybackRateAsync(ElementReference element, double value)
    {
        var module = await _moduleTask.Value;
        await module.InvokeVoidAsync("setPlaybackRate", element, value);
    }

    public async ValueTask DisposeAsync()
    {
        if (_moduleTask.IsValueCreated)
        {
            var module = await _moduleTask.Value;
            await module.DisposeAsync();
        }
    }

    public void SetUri(string? audioURI)
    {
        //no action is necessary
    }
}<|MERGE_RESOLUTION|>--- conflicted
+++ resolved
@@ -3,11 +3,7 @@
 
 namespace Podcast.Components;
 
-<<<<<<< HEAD
-public sealed class AudioInterop : IAsyncDisposable
-=======
 public sealed class AudioInterop : IAudioInterop , IAsyncDisposable
->>>>>>> bc367d39
 {
     private readonly Lazy<Task<IJSObjectReference>> _moduleTask;
 
