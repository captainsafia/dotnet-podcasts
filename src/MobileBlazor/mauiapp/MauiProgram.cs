--- conflicted
+++ resolved
@@ -20,10 +20,6 @@
         builder
             .UseMauiApp<App>();
 
-<<<<<<< HEAD
-        builder.Services.AddBlazorWebView();
-=======
->>>>>>> 40dcfd15
         builder.Services.AddMauiBlazorWebView();
         builder.Services.AddHttpClient<PodcastService>(client =>
         {
