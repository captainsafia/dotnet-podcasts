﻿using MonkeyCache.FileStore;

namespace Microsoft.NetConf2021.Maui;

public static class MauiProgram
{
    public static MauiApp CreateMauiApp()
    {
        var builder = MauiApp.CreateBuilder();
        builder
            .UseMauiApp<App>()
            .ConfigureEssentials()
            .ConfigureServices()
            .ConfigurePages()
            .ConfigureViewModels()
            .ConfigureFonts(fonts =>
            {
                fonts.AddFont("Segoe-Ui-Bold.ttf", "SegoeUiBold");
                fonts.AddFont("Segoe-Ui-Regular.ttf", "SegoeUiRegular");
                fonts.AddFont("Segoe-Ui-Semibold.ttf", "SegoeUiSemibold");
                fonts.AddFont("Segoe-Ui-Semilight.ttf", "SegoeUiSemilight");
            });

        Barrel.ApplicationId = "dotnetpodcasts";

<<<<<<< HEAD
        builder.Services.AddMauiBlazorWebView();
        builder.Services.AddTransient<CategoriesPage>();
        builder.Services.AddTransient<CategoryPage>();
        builder.Services.AddTransient<DiscoverPage>();
        builder.Services.AddTransient<EpisodeDetailPage>();
        builder.Services.AddTransient<ListenLaterPage>();
        builder.Services.AddTransient<ListenTogetherPage>();
        builder.Services.AddTransient<SettingsPage>();
        builder.Services.AddTransient<ShowDetailPage>();
        builder.Services.AddTransient<SubscriptionsPage>();
=======
>>>>>>> 40dcfd15

        return builder.Build();
    }
}<|MERGE_RESOLUTION|>--- conflicted
+++ resolved
@@ -23,20 +23,7 @@
 
         Barrel.ApplicationId = "dotnetpodcasts";
 
-<<<<<<< HEAD
         builder.Services.AddMauiBlazorWebView();
-        builder.Services.AddTransient<CategoriesPage>();
-        builder.Services.AddTransient<CategoryPage>();
-        builder.Services.AddTransient<DiscoverPage>();
-        builder.Services.AddTransient<EpisodeDetailPage>();
-        builder.Services.AddTransient<ListenLaterPage>();
-        builder.Services.AddTransient<ListenTogetherPage>();
-        builder.Services.AddTransient<SettingsPage>();
-        builder.Services.AddTransient<ShowDetailPage>();
-        builder.Services.AddTransient<SubscriptionsPage>();
-=======
->>>>>>> 40dcfd15
-
         return builder.Build();
     }
 }